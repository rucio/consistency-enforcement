from pythreader import TaskQueue, Task, DEQueue, PyThread, synchronized, ShellCommand, Primitive
import re, json, os, os.path, traceback, sys, time, random, gzip
from datetime import datetime, timezone

from rucio_consistency import to_str, Stats, PartitionedList, ScannerConfiguration
from rucio_consistency.xrootd import XRootDClient

Version = "4.0"

GB = 1024*1024*1024

try:
    import tqdm
    Use_tqdm = True
except:
    Use_tqdm = False

def truncated_path(root, path):
        if path == root:
            return "/"
        relpath = path
        if path.startswith(root+"/"):
            relpath = path[len(root)+1:]
        N = 5
        parts = relpath.split("/")
        while parts and not parts[0]:
            parts = parts[1:]
        if len(parts) <= N:
            #return "%s -> %s" % (path, relpath)
            return relpath
        else:
            n = len(parts)
            #return ("%s -> ..(%d)../" % (path, n-N))+"/".join(parts[-N:])
            return ("..(%d)../" % (n-N))+"/".join(parts[-N:])

def canonic_path(path):
    while path and "//" in path:
        path = path.replace("//", "/")
    if path != "/" and path.endswith("/"):
        path = path[:-1]
    return path
    
def relative_path(root, path):
    # returns part relative to the root. Returned relative path does NOT have leading slash
    # if the argument path does not start with root, returns the path unchanged
    path = canonic_path(path)
    if path.startswith(root + "/"):
        path = path[len(root)+1:]
    return path
    
class PathConverter(object):
    
    def __init__(self, site_prefix, remove_prefix, add_prefix, root):
        self.SitePrefix = site_prefix
        self.RemovePrefix = remove_prefix
        self.AddPrefix = add_prefix
        self.Root = root
    
    def path_to_logpath(self, path):
        # convert physical path after site prefix to LFN space by applying RemovePrefix and AddPrefix if any
        # for CMS, this is a no-op as of now
    
        path = canonic_path(path)
        assert path.startswith('/'), f"Expected input path to start with /: {path}"
        if self.RemovePrefix and path.startswith(self.RemovePrefix):
            path = path[len(self.RemovePrefix):]

        if self.AddPrefix:
            path = self.AddPrefix + path

        return canonic_path(path)

class Prescanner(Primitive):

    class PrescannerTask(Task):

        def __init__(self, server, server_root, is_redirector, root, timeout):
            Task.__init__(self, name=f"RootPrescanner({root})")
            self.Client = None
            self.Server = server
            self.ServerRoot = server_root
            self.IsRedirector = is_redirector
            self.Root = root
            self.Timeout = timeout
            self.Failed = False
            self.Error = None

        def run(self):
            self.Client = XRootDClient(self.Server, self.IsRedirector, self.ServerRoot, 
                    timeout=self.Timeout, name=f"XRootDClient({self.Root})")
            print(f"prescanning {self.Server} {self.Root} ...")
            self.Client.prescan(self.Root)
            print("    will use servers:", self.Client.Servers)
            status, self.Error, _, _ = self.Client.ls(self.Root, False, False)
            self.Failed = status != "OK"
            return not self.Failed

    def __init__(self, server, server_root, is_redirector, roots, timeout, max_scanners):
        Primitive.__init__(self)
        self.Good = []              # [client, ...]
        self.Failed = {}            # {root: error}
        self.Queue = TaskQueue(max_scanners, stagger=0.5, delegate=self,
            tasks = [self.PrescannerTask(server, server_root, is_redirector, root, timeout) for root in roots]
        )

    def run(self):
        self.Queue.waitUntilEmpty()
        return self.Good, self.Failed

    @synchronized
    def taskEnded(self, queue, task, root_ok):
        if root_ok:
            self.Good.append((task.Client, task.Root))
            print(f"Root {task.Root} prescanned successfully", file=sys.stderr)
        else:
            self.Failed[task.Root] = task.Error
            print(f"Root prescan for {task.Root} failed with error:", task.Error, file=sys.stderr)

    @synchronized
    def taskFailed(self, queue, task, exc_type, exc_value, tb):
        self.Failed[task.Root] = "Exception: " + "\n".join(traceback.format_exception_only(exc_type, exc_value))
        print(f"Root prescan for {task.Root} failed with exception:", self.Failed[task.Root], file=sys.stderr)

class Scanner(Task):
    
    MAX_ATTEMPTS_REC = 3
    MAX_ATTEMPTS_FLAT = 3
    MAX_REC_ZERO_RETRY = 1

    def __init__(self, master, client, timeout, location, recursive, include_sizes=True, report_empty_top=True, list_empty_dirs=False):
        Task.__init__(self)
        self.Client = client
        self.Master = master
        self.Location = canonic_path(location)
        self.ForcedFlat = not recursive
        self.WasRecursive = recursive
        self.Subprocess = None
        self.Killed = False
        self.Elapsed = None
        self.RecAttempts = self.MAX_ATTEMPTS_REC if recursive else 0
        self.FlatAttempts = self.MAX_ATTEMPTS_FLAT
        self.ZeroAttempts = self.MAX_REC_ZERO_RETRY
        self.IncludeSizes = include_sizes
        self.ReportEmptyTop = report_empty_top
        self.Timeout = timeout
        self.ListEmptyDirs = list_empty_dirs                # whether to produce the list of empty dirs or just count them
        #print("Scanner create for location:", self.Location)

    def __str__(self):
        return "Scanner(%s)" % (self.Location,)

    def message(self, status, stats):
        if self.Master is not None:
            self.Master.message("%s %s %s" % (status, stats, self.Location))

    @synchronized
    def killme(self):
        if self.Subprocess is not None:
                self.Killed = True
                self.Subprocess.terminate()
                
    def parent(self, path):
        words = path.rsplit('/', 1)
        if len(words) == 1:
            return ""               # relative path ??
        return words[0] or "/"
                
    def run(self):
        #print("Scanner.run():", self.Master)
        t0 = time.time()
        location = self.Location
        if self.RecAttempts > 0:
            recursive = True
            self.RecAttempts -= 1
        else:
            recursive = False
            self.FlatAttempts -= 1
        self.WasRecursive = recursive
        #self.message("start", stats)

        # Location is relative to the server root, it does start with '/'. E.g. /store/mc/run2
        status, reason, dirs, files = self.Client.ls(self.Location, recursive, self.IncludeSizes, timeout=self.Timeout)
        # paths are relative to the Server Root, they do start with '/', e.g. /store/mc/run2/data.file
        files = list(files)
        dirs = list(dirs)
        self.Elapsed = time.time() - self.Started
        stats = ("r" if recursive else " ") + " t=%6.1fs" % (self.Elapsed,)
        if status != "OK":
            stats += " " + reason
            self.message(status, stats)
            if self.Master is not None:
                self.Master.scanner_failed(self, f"{status}: {reason}")
            return "failed", None, None, None, reason

        #stats = "%1s %7.3fs" % ("r" if recursive else " ", self.Elapsed)
    
        empty_dirs = None
        empty_dir_count = -1
        if self.ListEmptyDirs:
            #
            # create the set of directories, which contain no files, recursively
            #
            empty_dirs = set()
            if recursive:
                empty_dirs = set(p for p, _ in dirs)
                for path, _ in files:
                    dirpath = self.parent(path)
                    while dirpath and dirpath != '/' and dirpath in empty_dirs:
                        empty_dirs.remove(dirpath)
                        dirpath = self.parent(dirpath)

            if self.ReportEmptyTop and (recursive or not dirs) and not files:
                empty_dirs.add(self.Location)
            empty_dir_count = len(empty_dirs)

        counts = " files: %-8d dirs: %-8d empty: %-8d" % (len(files), len(dirs), empty_dir_count)
        if self.IncludeSizes:
            total_size = sum(size for _, size in files) + sum(size for _, size in dirs)
            counts += " size: %10.3fGB" % (total_size/GB,)
        self.message("done", stats+counts)
        return "done", dirs, files, empty_dirs, None

class ScannerMaster(PyThread):
    
    MAX_RECURSION_FAILED_COUNT = 5
    REPORT_INTERVAL = 10.0
    RESULTS_BUFFER_SISZE = 100
    HEARTBEAT_INTERVAL = 60
    
    def __init__(self, client, path_converter, root, root_expected, recursive_threshold, max_scanners, timeout, quiet, display_progress, 
<<<<<<< HEAD
                max_files = None, include_sizes=True, ignore_list=[], 
                list_empty_dirs=False, files_out=None, dirs_out=None, empty_dirs_out=None):
=======
                stats=None, my_stats=None, max_files=None,
                include_sizes=True, ignore_list=[], list_empty_dirs=False):
>>>>>>> d35f439c
        PyThread.__init__(self)
        self.RecursiveThreshold = recursive_threshold
        self.PathConverter = path_converter
        self.Client = client
        self.Root = root
        self.MaxScanners = max_scanners
        self.Results = DEQueue(self.RESULTS_BUFFER_SISZE)
        self.ScannerQueue = TaskQueue(max_scanners, stagger=0.2, delegate=self)
        self.Done = False
        self.Error = None
        self.Failed = False
        self.GaveUp = {}
        self.LastReport = time.time()
        self.NEmptyDirs = 0
        self.NScanned = 0
        self.NToScan = 1 
        self.Quiet = quiet
        self.DisplayProgress = display_progress and Use_tqdm and not quiet
        if self.DisplayProgress:
            self.TQ = tqdm.tqdm(total=self.NToScan, unit="dir")
            self.LastV = 0
        self.NFiles = self.NDirectories = 0
        self.MaxFiles = max_files       # will stop after number of files found exceeds this number. Used for debugging
        self.IgnoreList = ignore_list
        self.IgnoredFiles = self.IgnoredDirs = 0
        self.IncludeSizes = include_sizes
        self.TotalSize = 0.0 if include_sizes else None                  # Megabytes
        self.Timeout = timeout
        self.RootExpected = root_expected
        self.ListEmptyDirs = list_empty_dirs
<<<<<<< HEAD
        self.FilesOut = files_out
        self.DirsOut = dirs_out
        self.EmptyDirsOut = empty_dirs_out
=======
        self.Stats = stats
        self.MyStats = my_stats

    def taskFailed(self, queue, task, exc_type, exc_value, tb):
        traceback.print_exception(exc_type, exc_value, tb, file=sys.stderr)
>>>>>>> d35f439c

    def taskFailed(self, queue, task, exc_type, exc_value, tb):
        traceback.print_exception(exc_type, exc_value, tb, file=sys.stderr)

    def run(self):
        #
        # scan Root non-recursovely first, if failed, return immediarely
        #
        #server, location, recursive, timeout
        scanner_task = Scanner(self, self.Client, self.Timeout, self.Root, self.RecursiveThreshold == 0, include_sizes=self.IncludeSizes, 
                report_empty_top=False, list_empty_dirs=self.ListEmptyDirs,
                files_out=self.FilesOut, dirs_out=self.DirsOut, empty_dirs_out=self.EmptyDirsOut)
        self.ScannerQueue.addTask(scanner_task)
        if self.HEARTBEAT_INTERVAL is not None:
            while not self.ScannerQueue.isEmpty():
                time.sleep(self.HEARTBEAT_INTERVAL)
                if self.MyStats is not None:
                    t = time.time()
                    self.MyStats["heartbeat"] = t
                    self.MyStats["heartbeat_utc"] = datetime.utcfromtimestamp(t).strftime("%Y-%m-%d %H:%M:%S UTC")
                    self.Stats.save()
        self.ScannerQueue.waitUntilEmpty()
        self.Results.close()
        self.ScannerQueue.Delegate = None       # detach for garbage collection
        self.ScannerQueue = None
        
    def dir_ignored(self, logpath):
        # path is expected to be canonic here
        return any((logpath == subdir or logpath.startswith(subdir+"/")) for subdir in self.IgnoreList)

    def file_ignored(self, logpath):
        # path is expected to be canonic here
        return any(logpath.startswith(subdir+"/") for subdir in self.IgnoreList) or logpath in self.IgnoreList

    def addDirectoryToScan(self, logpath, allow_recursive):
        #print("addDirectoryToScan:", logpath)
        if not self.Failed:
            relpath = logpath[len(self.Root):]
            reldepth = len([w for w in relpath.split('/') if w])

            allow_recursive = allow_recursive and (self.RecursiveThreshold is not None 
                and reldepth >= self.RecursiveThreshold 
            )

            if self.MaxFiles is None or self.NFiles < self.MaxFiles:
                self.ScannerQueue.addTask(
                    Scanner(self, self.Client, self.Timeout, logpath, allow_recursive, include_sizes=self.IncludeSizes)
                )
                self.NToScan += 1
        #print("  added")

    def addEmptyDirectories(self, paths):
        if not self.Failed:
            for path in paths:
                if path != self.Root:
                    # do not report root even if it is empty
                    self.Results.append(('e', path))
                else:
                    print("Empty root", path,"removed from empty list")

    @synchronized
    def report(self):
        if time.time() > self.LastReport + self.REPORT_INTERVAL:
            waiting, active = self.ScannerQueue.tasks()
            #sys.stderr.write("--- Locations to scan: %d\n" % (len(active)+len(waiting),))
            self.LastReport = time.time()

    @synchronized
    def scanner_failed(self, scanner, error):
        self.wakeup()               # do not sleep for the heatbeat any longer
        path = scanner.Location                
        retry = (scanner.RecAttempts > 0) or (scanner.FlatAttempts > 0)
        if retry:
            print("resubmitted because of error:", scanner.Location, scanner.RecAttempts, scanner.FlatAttempts)
            self.ScannerQueue.addTask(scanner)
        else:
            print("Gave up:", scanner.Location)
            self.GaveUp[scanner.Location] = error
            self.NScanned += 1  
            #sys.stderr.write("Gave up on: %s\n" % (path,))
            self.show_progress()            #"Error scanning %s: %s -- retrying" % (scanner.Location, error))

    @synchronized
    def scanner_succeeded(self, scanner, location, was_recursive, files, dirs, empty_dir_count, empty_dirs):
        self.wakeup()               # do not sleep for the heatbeat any longer
        if not files and not dirs and was_recursive and scanner.ZeroAttempts > 0:
            scanner.ZeroAttempts -= 1
            print("resubmitted because recursive scan found nothing:", scanner.Location)
            self.ScannerQueue.addTask(scanner)
            return

        self.NScanned += 1
        for path, size in files:
            logpath = self.PathConverter.path_to_logpath(path)
            self.NFiles += 1
            if not self.file_ignored(logpath):
                self.Results.append(('f', logpath))
                self.TotalSize += size
            else:
                self.IgnoredFiles += 1

        scan = not was_recursive
        allow_recursive = scan #and len(dirs) > 1
        #print("scanner_succeeded: loop over dirs... scan:", scan)
        for path, size in dirs:
            self.NDirectories += 1
            if scan:
                logpath = self.PathConverter.path_to_logpath(path)
                if self.dir_ignored(logpath):
                    self.IgnoredDirs += 1
                    print(logpath, " - directory ignored")
                else:
                    self.addDirectoryToScan(logpath, allow_recursive)

        self.NEmptyDirs += empty_dir_count
        if empty_dirs:
            for path in empty_dirs:
                if path != self.Root:
                    # do not report root even if it is empty
                    self.Results.append(('e', path))
                else:
                    print("Empty root", path,"removed from empty list")

        self.show_progress()

    @synchronized
    def taskEnded(self, queue, scanner, results):
        status, dirs, files, empty_dirs, error = results
        was_recursive = scanner.WasRecursive
        if not files and not dirs and was_recursive and scanner.ZeroAttempts > 0:
            scanner.ZeroAttempts -= 1
            print("resubmitted because recursive scan found nothing:", scanner.Location)
            self.ScannerQueue.addTask(scanner)
            return

        self.NScanned += 1
        for path, size in files:
            logpath = self.PathConverter.path_to_logpath(path)
            self.NFiles += 1
            if self.FilesOut is not None and not self.file_ignored(logpath):
                self.FilesOut.add(logpath)
                self.TotalSize += size
            else:
                self.IgnoredFiles += 1

        for path, size in dirs:
            self.NDirectories += 1
            logpath = self.PathConverter.path_to_logpath(path)
            ignored = self.dir_ignored(logpath)
            if ignored:
                self.IgnoredDirs += 1
                print(logpath, " - directory ignored")
            elif self.DirsOut is not None:
                self.DirsOut.add(logpath)
            if not was_recursive and not ignored:
                self.addDirectoryToScan(logpath, True)

        if empty_dirs:
            self.NEmptyDirs += len(empty_dirs)
            if self.EmptyDirsOut is not None:
                for path in empty_dirs:
                    if path != self.Root:
                        # do not report root even if it is empty
                        self.EmptyDirsOut.add(path)

        self.show_progress()

    def paths(self):
        # log paths, e.g. /store/mc/...
        for t, path in self.Results:
            yield t, path

    @synchronized
    def show_progress(self, message=None):
        if self.DisplayProgress:
            self.TQ.total = self.NToScan
            delta = max(0, self.NScanned - self.LastV)
            self.TQ.update(delta)
            self.LastV = self.NScanned
            enf = 0
            if self.NScanned > 0:
                enf = int(self.NFiles * self.NToScan/self.NScanned)
            self.TQ.set_postfix(f=self.NFiles, ed=self.NEmptyDirs, d=self.NDirectories, enf=enf)
            if message:
                self.TQ.write(message)   
                
    @synchronized
    def message(self, message):
        if not self.Quiet:
                if self.DisplayProgress:
                    self.TQ.write(message)
                else:
                    print(message)
                    sys.stdout.flush()

    def close_progress(self):
        if self.DisplayProgress:
            self.TQ.close()
                
Usage = """
python xrootd_scanner.py [options] <rse>
    Options:
    -c <config.yaml>|-c rucio   - required - read config either from a YAML file or from Rucio
    -o <output file prefix>     - output will be sent to <output>.00000, <output>.00001, ...
    -e <path>                   - output file for the list of empty directories
    -t <timeout>                - xrdfs ls operation timeout (default 30 seconds)
    -m <max workers>            - default 5
    -R <recursion depth>        - start using -R at or below this depth (dfault 3)
    -n <nparts>
    -k                          - do not treat individual directories scan errors as overall scan failure
    -q                          - quiet - only print summary
    -x                          - do not use metadata (ls -l), do not include file sizes
    -M <max_files>              - stop scanning the root after so many files were found
    -s <stats_file>             - write final statistics to JSON file
    -r <root count file>        - JSON file with file counds by root
"""

def path_to_lfn(path, path_prefix, remove_prefix, add_prefix, path_filter, rewrite_path, rewrite_out):
    # convert absoulte physical path, which starts with path_prefix to LFN
    # for CMS, path may look like /eos/cms/tier0/store/root/path/file
    # after removing the <path_prefix>, then <remove_prefix> and adding <add_prefix> it will look like /store/root/path/file
    
    assert path.startswith(path_prefix)

    lfn = "/" + path[len(path_prefix):]

    if remove_prefix and lfn.startswith(remove_prefix):
        lfn = lfn[len(remove_prefix):]

    if add_prefix:
        lfn = add_prefix + lfn

    if path_filter:
        if not path_filter.search(lfn):
            return None

    if rewrite_path is not None:
        if not rewrite_path.search(lfn):
            sys.stderr.write(f"Path rewrite pattern for root {root} did not find a match in path {lfn}\n")
            sys.exit(1)
        lfn = rewrite_path.sub(rewrite_out, lfn)   
    return lfn

def scan_root(rse, config, client, root, root_expected, my_stats, stats, stats_key, 
            quiet, display_progress, max_files,
            recursive_threshold, max_scanners, timeout,
            file_list, empty_dirs_list, dirs_list,
            ignore_failed_directories, include_sizes):

    failed = root_failed = False
    
    server = config.Server
    server_root = config.ServerRoot
    ignore_subdirs = config.ignore_subdirs(root)
    is_redirector = config.ServerIsRedirector
    ignore_list = config.IgnoreList

    t0 = time.time()
    root_stats = {
        "root": root,
        "expected": root_expected,
        "start_time":t0,
        "timeout":timeout,
        "recursive_threshold":recursive_threshold,
        "max_scanners":max_scanners,
        "ignore_subdirectories": ignore_subdirs,
        "servers": client.Servers
    }

    my_stats["scanning"] = root_stats
    if stats is not None:
        stats.update_section(stats_key, my_stats)
    next_stats_update = time.time() + 60

    remove_prefix = config.RemovePrefix
    add_prefix = config.AddPrefix
    path_converter = PathConverter(server_root, remove_prefix, add_prefix, root)

    master = ScannerMaster(client, path_converter, root, root_expected, recursive_threshold, max_scanners, timeout, quiet, display_progress,
<<<<<<< HEAD
            max_files = max_files, include_sizes=include_sizes, list_empty_dirs=empty_dirs_list is not None,
            files_out=files_list, empty_dirs_out=empty_dirs_list, dirs_out=dirs_list,
=======
            stats=stats, my_stats=my_stats,
            max_files = max_files, include_sizes=include_sizes, list_empty_dirs=empty_dirs_file is not None,
>>>>>>> d35f439c
            ignore_list = ignore_list)

    path_filter = None          # -- obsolete -- config.scanner_filter(rse)
    #if path_filter is not None:
    #    path_filter = re.compile(path_filter)
    rewrite_path, rewrite_out = None, None      # -- obsolete -- config.scanner_rewrite(rse)
    if rewrite_path is not None:
        assert rewrite_out is not None
        rewrite_path = re.compile(rewrite_path)

    print("Starting scan of %s:%s with:" % (server, root))
    print("  Include sizes       = %s" % include_sizes)
    print("  Recursive threshold = %d" % (recursive_threshold,))
    print("  Max scanner threads = %d" % max_scanners)
    print("  Timeout             = %s" % timeout)
    if ignore_list:
        print("  Ignore list:")
        for p in ignore_list:
            print("    ", p)

    master.start()
    master.join()

    if display_progress:
        master.close_progress()

    if master.Failed:
        sys.stderr.write("Scanner failed to scan %s: %s\n" % (root, master.Error))

    if master.GaveUp:
        sys.stderr.write("Scanner failed to scan the following %d locations:\n" % (len(master.GaveUp),))
        for path, error in sorted(list(master.GaveUp.items())):
            sys.stderr.write(f"{path}: {error}\n")

    print("Files:                %d" % (master.NFiles,))
    print("Files ignored:        %d" % (master.IgnoredFiles,))
    print("Directories found:    %d" % (master.NToScan,))
    print("Directories ignored:  %d" % (master.IgnoredDirs,))
    print("Directories scanned:  %d" % (master.NScanned,))
    print("Directories:          %d" % (master.NDirectories,))
    print("  empty directories:  %d" % (master.NEmptyDirs,))
    print("Failed directories:   %d" % (len(master.GaveUp),))
    if include_sizes:
        print("Total size:           %.3f GB" % (master.TotalSize/GB))
    t1 = time.time()
    elapsed = int(t1 - t0)
    s = elapsed % 60
    m = elapsed // 60
    print("Elapsed time:         %dm %02ds\n" % (m, s))
    
    if (not ignore_failed_directories) and master.GaveUp:
        failed = True

    total_size = None if failed or master.TotalSize is None else master.TotalSize/GB

    root_stats.update({
        "root_failed": False,
        "error": master.Error,
        "failed_subdirectories": master.GaveUp,
        "files": master.NFiles,
        "directories": master.NDirectories,
        "empty_directories": master.NEmptyDirs,
        "directories_ignored": master.IgnoredDirs,
        "files_ignored": master.IgnoredFiles,
        "end_time":t1,
        "elapsed_time": t1-t0,
        "total_size_gb": total_size,
        "ignored_subdirectories": ignore_subdirs,
        "servers": client.Servers
    })

    del my_stats["scanning"]
    my_stats["roots"].append(root_stats)
    if stats is not None:
        stats[stats_key] = my_stats
        if failed:
            stats["error"] = root_stats.get("error")
    return failed
    
def main():
    import getopt, sys, time

    t0 = time.time()    
    opts, args = getopt.getopt(sys.argv[1:], "t:m:o:R:n:c:vqM:s:S:zkxe:r:")
    opts = dict(opts)
    
    if len(args) != 1 or not "-c" in opts:
        print(Usage)
        sys.exit(2)

    rse = args[0]
    config = ScannerConfiguration(rse, opts["-c"])

    quiet = "-q" in opts
    display_progress = not quiet and "-v" in opts
    max_files = int(opts.get("-M", 0)) or None

    recursive_threshold = int(opts.get("-R", config.RecursionThreshold))
    max_scanners = int(opts.get("-m", config.NWorkers))
    timeout = int(opts.get("-t", config.ScannerTimeout))
    
    stats_file = opts.get("-s")
    stats_key = opts.get("-S", "scanner")
    ignore_directory_scan_errors = "-k" in opts
    root_file_counts = opts.get("-r")
    if root_file_counts:
        root_file_counts = json.load(open(root_file_counts, "r"))
    else:
        root_file_counts = {}
    
    stats = None if not stats_file else Stats(stats_file)
    
    zout = "-z" in opts
    
    if "-n" in opts:
        nparts = int(opts["-n"])
    else:
        nparts = config.NPartitions

    if nparts > 1:
        if not "-o" in opts:
            print ("Output prefix is required for partitioned output")
            print (Usage)
            sys.exit(2)

    output = opts.get("-o","out.list")

    out_list = PartitionedList.create(nparts, output, zout)

    empty_dir_output = opts.get("-e")
    if empty_dir_output:
        empty_dir_output = PartitionedList.create(nparts, empty_dir_output, zout)

    server = config.Server
    server_root = config.ServerRoot
    include_sizes = config.IncludeSizes and not "-x" in opts
    if not server_root:
        print(f"Server root is not defined for {rse}. Should be defined as 'server_root'")
        sys.exit(2)

    t = time.time()
    my_stats = {
        "rse":rse,
        "scanner":{
            "type":"xrootd",
            "version":Version
        },
        "server_root":                  server_root,
        "server":                       server,
        "roots":                        [],
        "start_time":                   t,
        "end_time":                     None,
        "status":                       "started",
        "files_output_prefix":          output,
        "empty_dirs_output_file":       empty_dir_output,
        "heartbeat":                    t,
        "heartbeat_utc":                str(datetime.utcfromtimestamp(t))
    }
    
    if stats is not None:
        stats[stats_key] = my_stats
    
    root_paths = [canonic_path(root if root.startswith("/") else server_root + "/" + root) for root in config.RootList]
    
    t0 = time.time()
    good_roots, failed_roots = Prescanner(server, server_root, config.ServerIsRedirector, config.RootList, config.ScannerTimeout, max_scanners).run()
    t1 = time.time()

    failed = False
    my_stats["roots"] = my_stats_roots = []
    for root, error in failed_roots.items():
        expected = root_file_counts.get(root, 0) > 0
        my_stats_roots.append({
                "root": root,
                "expected": expected,
                "start_time":t0,
                "timeout":timeout,
                "root_failed": True,
                "error": error,
                "end_time":t1,
                "files": 0,
                "directories": 0,
                "elapsed_time": t1-t0
            })
        failed = failed or expected

    if not failed:
        all_roots_failed = not good_roots
        for client, root in good_roots:
            try:
                print(f"Scanning root {root} ...", file=sys.stderr)
                expected = root_file_counts.get(root, 0) > 0
                failed = scan_root(rse, config, client, root, expected, my_stats, stats, stats_key, 
                        quiet, display_progress, max_files,
                        recursive_threshold, max_scanners, timeout,
                        out_list, empty_dir_output, None, 
                        ignore_directory_scan_errors, include_sizes)

            except:
                exc = traceback.format_exc()
                print(exc)
                lines = exc.split("\n")
                scanning = my_stats.setdefault("scanning", {"root":root})
                scanning["exception"] = lines
                scanning["exception_time"] = time.time()
                failed = True

            if failed:
                break

        out_list.close()
        if empty_dirs_file is not None:
            empty_dirs_file.close()

        total_files = sum(root_stats["files"] for root_stats in my_stats["roots"])

    if failed or all_roots_failed or total_files == 0:
        my_stats["status"] = "failed"
    else:
        my_stats["status"] = "done"
        
    my_stats["end_time"] = t1 = time.time()
    my_stats["elapsed"] = t1 - my_stats["start_time"]
    if stats is not None:
        stats[stats_key] = my_stats

    if failed or all_roots_failed:
        sys.exit(1)
    else:
        sys.exit(0)
    
    
if __name__ == "__main__":
    main()<|MERGE_RESOLUTION|>--- conflicted
+++ resolved
@@ -228,13 +228,8 @@
     HEARTBEAT_INTERVAL = 60
     
     def __init__(self, client, path_converter, root, root_expected, recursive_threshold, max_scanners, timeout, quiet, display_progress, 
-<<<<<<< HEAD
                 max_files = None, include_sizes=True, ignore_list=[], 
                 list_empty_dirs=False, files_out=None, dirs_out=None, empty_dirs_out=None):
-=======
-                stats=None, my_stats=None, max_files=None,
-                include_sizes=True, ignore_list=[], list_empty_dirs=False):
->>>>>>> d35f439c
         PyThread.__init__(self)
         self.RecursiveThreshold = recursive_threshold
         self.PathConverter = path_converter
@@ -265,17 +260,9 @@
         self.Timeout = timeout
         self.RootExpected = root_expected
         self.ListEmptyDirs = list_empty_dirs
-<<<<<<< HEAD
         self.FilesOut = files_out
         self.DirsOut = dirs_out
         self.EmptyDirsOut = empty_dirs_out
-=======
-        self.Stats = stats
-        self.MyStats = my_stats
-
-    def taskFailed(self, queue, task, exc_type, exc_value, tb):
-        traceback.print_exception(exc_type, exc_value, tb, file=sys.stderr)
->>>>>>> d35f439c
 
     def taskFailed(self, queue, task, exc_type, exc_value, tb):
         traceback.print_exception(exc_type, exc_value, tb, file=sys.stderr)
@@ -555,13 +542,8 @@
     path_converter = PathConverter(server_root, remove_prefix, add_prefix, root)
 
     master = ScannerMaster(client, path_converter, root, root_expected, recursive_threshold, max_scanners, timeout, quiet, display_progress,
-<<<<<<< HEAD
             max_files = max_files, include_sizes=include_sizes, list_empty_dirs=empty_dirs_list is not None,
             files_out=files_list, empty_dirs_out=empty_dirs_list, dirs_out=dirs_list,
-=======
-            stats=stats, my_stats=my_stats,
-            max_files = max_files, include_sizes=include_sizes, list_empty_dirs=empty_dirs_file is not None,
->>>>>>> d35f439c
             ignore_list = ignore_list)
 
     path_filter = None          # -- obsolete -- config.scanner_filter(rse)
